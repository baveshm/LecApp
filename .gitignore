venv/
__pycache__/
instance/
uploads/
*.db
*.db-journal
__pycache__/
*.pyc
*.log
.env
<<<<<<< HEAD
.migrate/
=======
.migrate/
project_files.md
>>>>>>> 86511b55
<|MERGE_RESOLUTION|>--- conflicted
+++ resolved
@@ -8,9 +8,5 @@
 *.pyc
 *.log
 .env
-<<<<<<< HEAD
 .migrate/
-=======
-.migrate/
-project_files.md
->>>>>>> 86511b55
+project_files.md